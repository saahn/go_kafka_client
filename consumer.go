/* Licensed to the Apache Software Foundation (ASF) under one or more
contributor license agreements.  See the NOTICE file distributed with
this work for additional information regarding copyright ownership.
The ASF licenses this file to You under the Apache License, Version 2.0
(the "License"); you may not use this file except in compliance with
the License.  You may obtain a copy of the License at

    http://www.apache.org/licenses/LICENSE-2.0

Unless required by applicable law or agreed to in writing, software
distributed under the License is distributed on an "AS IS" BASIS,
WITHOUT WARRANTIES OR CONDITIONS OF ANY KIND, either express or implied.
See the License for the specific language governing permissions and
limitations under the License. */

/* Package go_kafka_client provides a high-level Kafka consumer implementation and introduces different approach than Java/Scala high-level consumer.

Primary differences include workers concept enforcing at least once processing before committing offsets, improved rebalancing algorithm - closing obsolete connections and opening new connections without stopping the whole consumer,
graceful shutdown support notifying client when it is over, batch processing, static partitions configuration support allowing to start a consumer with a predefined set of partitions never caring about rebalancing. */
package go_kafka_client

import (
	"fmt"
	"strings"
	"sync"
	"time"
)

const (
	// Offset with invalid value
	InvalidOffset int64 = -1

	// Reset the offset to the smallest offset if it is out of range
	SmallestOffset = "smallest"
	// Reset the offset to the largest offset if it is out of range
	LargestOffset = "largest"
)

// Consumer is a high-level Kafka consumer designed to work within a consumer group.
// It subscribes to coordinator events and is able to balance load within a consumer group.
type Consumer struct {
	config                         *ConsumerConfig
	fetcher                        *consumerFetcherManager
	shouldUnsubscribe              bool
	unsubscribe                    chan bool
	closeFinished                  chan bool
	rebalanceLock                  sync.Mutex
	isShuttingdown                 bool
	topicPartitionsAndBuffers      map[TopicAndPartition]*messageBuffer
	topicRegistry                  map[string]map[int32]*partitionTopicInfo
	connectChannels                chan bool
	disconnectChannelsForPartition chan TopicAndPartition
	workerManagers                 map[TopicAndPartition]*WorkerManager
	workerManagersLock             sync.Mutex
	stopStreams                    chan bool
	close                          chan bool
	stopCleanup                    chan struct{}
	topicCount                     TopicsToNumStreams
	bgInProgress                   bool
	bgInProgressLock               sync.Mutex
	bgInProgressCond               *sync.Cond

	metrics *ConsumerMetrics

	lastSuccessfulRebalanceHash string
}

/* NewConsumer creates a new Consumer with a given configuration. Creating a Consumer does not start fetching immediately. */
func NewConsumer(config *ConsumerConfig) *Consumer {
	if err := config.Validate(); err != nil {
		panic(err)
	}

	Infof(config.Consumerid, "Creating new consumer with configuration: %s", config)
	c := &Consumer{
		config:                         config,
		unsubscribe:                    make(chan bool),
		closeFinished:                  make(chan bool),
		topicPartitionsAndBuffers:      make(map[TopicAndPartition]*messageBuffer),
		topicRegistry:                  make(map[string]map[int32]*partitionTopicInfo),
		connectChannels:                make(chan bool),
		disconnectChannelsForPartition: make(chan TopicAndPartition),
		workerManagers:                 make(map[TopicAndPartition]*WorkerManager),
		stopStreams:                    make(chan bool),
		close:                          make(chan bool),
	}
	c.bgInProgressCond = sync.NewCond(&c.bgInProgressLock)

	if err := c.config.Coordinator.Connect(); err != nil {
		panic(err)
	}
	if err := c.config.LowLevelClient.Initialize(); err != nil {
		panic(err)
	}
	c.metrics = newConsumerMetrics(c.String(), config.MetricsPrefix)
	c.fetcher = newConsumerFetcherManager(c.config, c.disconnectChannelsForPartition, c.metrics)

	go func() {
		<-c.close
		if !c.isShuttingdown {
			c.Close()
		}
	}()

	return c
}

func (c *Consumer) String() string {
	return c.config.Consumerid
}

/* Starts consuming specified topics using a configured amount of goroutines for each topic. */
func (c *Consumer) StartStatic(topicCountMap map[string]int) {
	go c.createMessageStreams(topicCountMap)

	c.startStreams()
}

/* Starts consuming all topics which correspond to a given topicFilter using numStreams goroutines for each topic. */
func (c *Consumer) StartWildcard(topicFilter TopicFilter, numStreams int) {
	go c.createMessageStreamsByFilterN(topicFilter, numStreams)
	c.startStreams()
}

/* Starts consuming given topic-partitions using ConsumerConfig.NumConsumerFetchers goroutines for each topic. */
func (c *Consumer) StartStaticPartitions(topicPartitionMap map[string][]int32) {
	topicsToNumStreamsMap := make(map[string]int)
	for topic := range topicPartitionMap {
		topicsToNumStreamsMap[topic] = c.config.NumConsumerFetchers
	}

	c.topicCount = &StaticTopicsToNumStreams{
		ConsumerId:            c.config.Consumerid,
		TopicsToNumStreamsMap: topicsToNumStreamsMap,
	}

	c.config.Coordinator.RegisterConsumer(c.config.Consumerid, c.config.Groupid, c.topicCount)
	allTopics, err := c.config.Coordinator.GetAllTopics()
	if err != nil {
		panic(err)
	}
	brokers, err := c.config.Coordinator.GetAllBrokers()
	if err != nil {
		panic(err)
	}

	time.Sleep(c.config.DeploymentTimeout)

	assignmentContext := newStaticAssignmentContext(c.config.Groupid, c.config.Consumerid, []string{c.config.Consumerid}, allTopics, brokers, c.topicCount, topicPartitionMap)
	partitionOwnershipDecision := newPartitionAssignor(c.config.PartitionAssignmentStrategy)(assignmentContext)

	topicPartitions := make([]*TopicAndPartition, 0)
	for topicPartition, _ := range partitionOwnershipDecision {
		topicPartitions = append(topicPartitions, &TopicAndPartition{topicPartition.Topic, topicPartition.Partition})
	}

	offsets, err := c.fetchOffsets(topicPartitions)
	if err != nil {
		panic(fmt.Sprintf("Failed to fetch offsets during rebalance: %s", err))
	}
	for _, topicPartition := range topicPartitions {
		offset := offsets[*topicPartition]
		threadId := partitionOwnershipDecision[*topicPartition]
		c.addPartitionTopicInfo(c.topicRegistry, topicPartition, offset, threadId)
	}

	if c.reflectPartitionOwnershipDecision(partitionOwnershipDecision) {
		c.updateFetcher(c.config.NumConsumerFetchers)
		c.initializeWorkerManagers()
	} else {
		panic("Could not reflect partition ownership")
	}

	go func() {
		Infof(c, "Restarted streams")
		c.connectChannels <- true
	}()

	c.startStreams()
}

func (c *Consumer) startStreams() {
	c.maintainCleanCoordinator()
	stopRedirects := make(map[TopicAndPartition]chan bool)
	for {
		select {
		case <-c.stopStreams:
			{
				Debug(c, "Stop streams")
				c.disconnectChannels(stopRedirects)

				exit := false
				inLock(&c.bgInProgressLock, func() {
					if c.bgInProgress {
						for c.bgInProgress {
							c.bgInProgressCond.Wait()
						}
					} else {
						exit = true
					}
				})

				if exit {
					return
				}
			}
		case tp := <-c.disconnectChannelsForPartition:
			{
				Debugf(c, "Disconnecting %s", tp)
				stopRedirects[tp] <- true
				delete(stopRedirects, tp)

				Debugf(c, "Stopping worker manager for %s", tp)
				timeout := time.NewTimer(5 * time.Second)
				select {
				case <-c.workerManagers[tp].Stop():
				case <-timeout.C:
				}
				timeout.Stop()
				delete(c.workerManagers, tp)

				Debugf(c, "Stopping buffer: %s", c.topicPartitionsAndBuffers[tp])
				c.topicPartitionsAndBuffers[tp].stop()
				delete(c.topicPartitionsAndBuffers, tp)
			}
		case <-c.connectChannels:
			{
				Debug(c, "Restart streams")
				c.pipeChannels(stopRedirects)
			}
		}
	}
}

// maintainCleanCoordinator runs on an interval to make sure that the coordinator removes old API requests to remove bloat from the coordinator over time.
func (c *Consumer) maintainCleanCoordinator() {
	if c.stopCleanup != nil {
		return
	}

	c.stopCleanup = make(chan struct{})
	go func() {
		tick := time.NewTicker(5 * time.Minute)
		for {
			select {
			case <-tick.C:
				Infof(c, "Starting coordinator cleanup of API reqeusts for %s", c.config.Groupid)
				c.config.Coordinator.RemoveOldApiRequests(c.config.Groupid)
			case <-c.stopCleanup:
				return
			}
		}
	}()
}

func (c *Consumer) pipeChannels(stopRedirects map[TopicAndPartition]chan bool) {
	inLock(&c.workerManagersLock, func() {
		Debugf(c, "connect channels registry: %v", c.topicRegistry)
		for topic, partitions := range c.topicRegistry {
			for partition, info := range partitions {
				topicPartition := TopicAndPartition{topic, partition}
				if _, exists := stopRedirects[topicPartition]; !exists {
					to, exists := c.workerManagers[topicPartition]
					if !exists {
						Infof(c, "WM > Failed to pipe message buffer to workermanager on partition %s", topicPartition)
						continue
					}
					Debugf(c, "Piping %s", topicPartition)
					stopRedirects[topicPartition] = pipe(info.Buffer.OutputChannel, to.inputChannel)
				}
			}
		}
	})
}

func (c *Consumer) disconnectChannels(stopRedirects map[TopicAndPartition]chan bool) {
	for tp, stopRedirect := range stopRedirects {
		Debugf(c, "Disconnecting channel for %s", tp)
		stopRedirect <- true
		delete(stopRedirects, tp)
	}
}

func (c *Consumer) createMessageStreams(topicCountMap map[string]int) {
	c.topicCount = &StaticTopicsToNumStreams{
		ConsumerId:            c.config.Consumerid,
		TopicsToNumStreamsMap: topicCountMap,
	}

	c.config.Coordinator.RegisterConsumer(c.config.Consumerid, c.config.Groupid, c.topicCount)

	time.Sleep(c.config.DeploymentTimeout)

	c.reinitializeConsumer()
}

func (c *Consumer) createMessageStreamsByFilterN(topicFilter TopicFilter, numStreams int) {
	c.topicCount = &WildcardTopicsToNumStreams{
		Coordinator:           c.config.Coordinator,
		ConsumerId:            c.config.Consumerid,
		TopicFilter:           topicFilter,
		NumStreams:            numStreams,
		ExcludeInternalTopics: c.config.ExcludeInternalTopics,
	}

	c.config.Coordinator.RegisterConsumer(c.config.Consumerid, c.config.Groupid, c.topicCount)

	time.Sleep(c.config.DeploymentTimeout)

	c.reinitializeConsumer()
}

func (c *Consumer) createMessageStreamsByFilter(topicFilter TopicFilter) {
	c.createMessageStreamsByFilterN(topicFilter, c.config.NumConsumerFetchers)
}

func (c *Consumer) reinitializeConsumer() {
	c.subscribeForChanges(c.config.Groupid)
	c.rebalance()
}

func (c *Consumer) initializeWorkerManagers() {
	inLock(&c.workerManagersLock, func() {
		Infof(c, "Initializing worker managers from topic registry: %s", c.topicRegistry)
		for topic, partitions := range c.topicRegistry {
			for partition := range partitions {
				topicPartition := TopicAndPartition{topic, partition}
				workerManager, exists := c.workerManagers[topicPartition]
				if !exists {
					workerManager = NewWorkerManager(fmt.Sprintf("WM-%s-%d", topic, partition), c.config, topicPartition, c.metrics, c.close)
					c.workerManagers[topicPartition] = workerManager
					go workerManager.Start()
				}
			}
		}
	})
	c.metrics.numWorkerManagers().Update(int64(len(c.workerManagers)))
}

// Tells the Consumer to close all existing connections and stop.
// This method is NOT blocking but returns a channel which will get a single value once the closing is finished.
func (c *Consumer) Close() <-chan bool {
	Info(c, "Consumer closing started...")
	c.isShuttingdown = true
	go func() {
		select {
		case c.close <- true:
		default:
		}

		Info(c, "Unsubscribing...")
		if c.shouldUnsubscribe {
			c.unsubscribeFromChanges()
		}

		Info(c, "Closing fetcher manager...")
		<-c.fetcher.close()
		Info(c, "Stopping worker manager...")
		if !c.stopWorkerManagers() {
			panic("Graceful shutdown failed")
		}

		c.stopStreams <- true

		Info(c, "Deregistering consumer")
		c.config.Coordinator.DeregisterConsumer(c.config.Consumerid, c.config.Groupid)
		c.stopCleanup <- struct{}{} // Stop the background cleanup job.
		c.stopCleanup = nil         // Reset it so it can be used again.
		Info(c, "Successfully deregistered consumer")

		Info(c, "Closing low-level client")
		c.config.LowLevelClient.Close()
		Info(c, "Disconnecting from consumer coordinator")
		c.config.Coordinator.Disconnect()
		Info(c, "Disconnected from consumer coordinator")

		// Other consumers will wait to take partition ownership until the ownership in the coordinator is released
		// As such it should be one of the last things we do to prevent duplicate ownership or "released" ownership but the consumer is still running.
		c.releasePartitionOwnership(c.topicRegistry)

		Info(c, "Unregistering all metrics")
		c.metrics.close()
		Info(c, "Unregistered all metrics")

		c.closeFinished <- true
		Info(c, "Sent close finished")
	}()
	return c.closeFinished
}

func (c *Consumer) handleBlueGreenRequest(requestId string, blueGreenRequest *BlueGreenDeployment) {
	var context *assignmentContext
	//Waiting for everybody in group to acknowledge the request, then closing
	inLock(&c.rebalanceLock, func() {
		Infof(c, "Starting blue-green procedure for: %s", blueGreenRequest)
		var err error
		var stateHash string
		barrierPassed := false
		for !barrierPassed {
			context, err = newAssignmentContext(c.config.Groupid, c.config.Consumerid,
				c.config.ExcludeInternalTopics, c.config.Coordinator)
			if err != nil {
				Errorf(c, "Failed to initialize assignment context: %s", err)
				panic(err)
			}
			barrierSize := len(context.Consumers)
			stateHash = context.hash()
			barrierPassed = c.config.Coordinator.AwaitOnStateBarrier(c.config.Consumerid, c.config.Groupid, stateHash,
				barrierSize, fmt.Sprintf("%s/%s", BlueGreenDeploymentAPI, requestId), c.config.BarrierTimeout)
		}

		inLock(&c.bgInProgressLock, func() {
			c.bgInProgress = true
		})
		<-c.Close()

		err = c.config.Coordinator.Connect()
		if err != nil {
			panic(fmt.Sprintf("Failed to connect to Coordinator: %s", err))
		}

		// Waiting for target group to leave the group
		amountOfConsumersInTargetGroup := -1
		// If the current owner of a partition isn't BG aware it will never give up it's ownership
		// gracefully.  In that case try a best effort of 30 retries, but then take it over anyway.
		maxRetries := 30 // Don't want to wait in this loop indefinitely.
		for retries := 0; retries < maxRetries && amountOfConsumersInTargetGroup != 0; retries++ {
			consumersInTargetGroup, err := c.config.Coordinator.GetConsumersInGroup(blueGreenRequest.Group)
			if err != nil {
				panic(fmt.Sprintf("Failed to perform blue-green procedure due to: %s", err))
			}
			amountOfConsumersInTargetGroup = len(consumersInTargetGroup)
			for _, consumer := range consumersInTargetGroup {
				for _, myGroupConsumer := range context.Consumers {
					if consumer == myGroupConsumer {
						amountOfConsumersInTargetGroup--
						break
					}
				}
			}
			time.Sleep(5 * time.Second)
		}

		//Removing obsolete api calls
		c.config.Coordinator.RemoveOldApiRequests(blueGreenRequest.Group)

		//Generating new topicCount
		switch blueGreenRequest.Pattern {
		case blackListPattern:
			c.topicCount = &WildcardTopicsToNumStreams{
				Coordinator:           c.config.Coordinator,
				ConsumerId:            c.config.Consumerid,
				TopicFilter:           NewBlackList(blueGreenRequest.Topics),
				NumStreams:            c.config.NumConsumerFetchers,
				ExcludeInternalTopics: c.config.ExcludeInternalTopics,
			}
		case whiteListPattern:
			c.topicCount = &WildcardTopicsToNumStreams{
				Coordinator:           c.config.Coordinator,
				ConsumerId:            c.config.Consumerid,
				TopicFilter:           NewWhiteList(blueGreenRequest.Topics),
				NumStreams:            c.config.NumConsumerFetchers,
				ExcludeInternalTopics: c.config.ExcludeInternalTopics,
			}
		case staticPattern:
			{
				topicMap := make(map[string]int)
				for _, topic := range strings.Split(blueGreenRequest.Topics, ",") {
					topicMap[topic] = c.config.NumConsumerFetchers
				}
				c.topicCount = &StaticTopicsToNumStreams{
					ConsumerId:            c.config.Consumerid,
					TopicsToNumStreamsMap: topicMap,
				}
			}
		}

		//Getting the partitions for specified topics
		myTopicThreadIds := c.topicCount.GetConsumerThreadIdsPerTopic()
		topics := make([]string, 0)
		for topic, _ := range myTopicThreadIds {
			topics = append(topics, topic)
		}
		topicPartitionMap, err := c.config.Coordinator.GetPartitionsForTopics(topics)
		if err != nil {
			panic(err)
		}

		//Creating assignment context with new parameters
		newContext := newStaticAssignmentContext(blueGreenRequest.Group, c.config.Consumerid, context.Consumers,
			context.AllTopics, context.Brokers, c.topicCount, topicPartitionMap)
		c.config.Groupid = blueGreenRequest.Group

		//Resume consuming
		c.resumeAfterClose(newContext)
		Infof(c, "Blue-green procedure has been successfully finished %s", blueGreenRequest)
	})
}

func (c *Consumer) resumeAfterClose(context *assignmentContext) {
	c.isShuttingdown = false
	c.workerManagers = make(map[TopicAndPartition]*WorkerManager)
	c.topicPartitionsAndBuffers = make(map[TopicAndPartition]*messageBuffer)
	c.config.LowLevelClient.Initialize()
	c.fetcher = newConsumerFetcherManager(c.config, c.disconnectChannelsForPartition, c.metrics)
	c.metrics = newConsumerMetrics(c.String(), c.config.MetricsPrefix)

	go func() {
		<-c.close
		if !c.isShuttingdown {
			c.Close()
		}
	}()

	inLock(&c.bgInProgressLock, func() {
		c.bgInProgress = false
		c.bgInProgressCond.Broadcast()
	})

	partitionAssignor := newPartitionAssignor(c.config.PartitionAssignmentStrategy)
	partitionOwnershipDecision := partitionAssignor(context)
	topicPartitions := make([]*TopicAndPartition, 0)
	for topicPartition, _ := range partitionOwnershipDecision {
		topicPartitions = append(topicPartitions, &TopicAndPartition{topicPartition.Topic, topicPartition.Partition})
	}
	offsets, err := c.fetchOffsets(topicPartitions)
	if err != nil {
		panic(fmt.Sprintf("Failed to fetch offsets during rebalance: %s", err))
	}
	currentTopicRegistry := make(map[string]map[int32]*partitionTopicInfo)
	for _, topicPartition := range topicPartitions {
		offset := offsets[*topicPartition]
		threadId := partitionOwnershipDecision[*topicPartition]
		c.addPartitionTopicInfo(currentTopicRegistry, topicPartition, offset, threadId)
	}

	c.config.Coordinator.RegisterConsumer(c.config.Consumerid, c.config.Groupid, context.MyTopicToNumStreams)
	if c.reflectPartitionOwnershipDecision(partitionOwnershipDecision) {
		c.topicRegistry = currentTopicRegistry
		c.lastSuccessfulRebalanceHash = context.hash()
		c.initFetchersAndWorkers(context)
	} else {
		panic("Failed to switch to new deployed topic")
	}

	c.subscribeForChanges(c.config.Groupid)
}

func (c *Consumer) stopWorkerManagers() bool {
	success := false
	inLock(&c.workerManagersLock, func() {
		if len(c.workerManagers) > 0 {
			wmsAreStopped := make(chan bool)
			wmStopChannels := make([]chan bool, 0)
			for _, wm := range c.workerManagers {
				wmStopChannels = append(wmStopChannels, wm.Stop())
			}
			Debugf(c, "Worker channels length: %d", len(wmStopChannels))
			notifyWhenThresholdIsReached(wmStopChannels, wmsAreStopped, len(wmStopChannels))
			timeout := time.NewTimer(c.config.WorkerManagersStopTimeout)
			select {
			case <-wmsAreStopped:
				{
					Info(c, "All workers have been gracefully stopped")
					c.workerManagers = make(map[TopicAndPartition]*WorkerManager)
					success = true
				}
			case <-timeout.C:
				{
					Errorf(c, "Workers failed to stop whithin timeout of %s", c.config.WorkerManagersStopTimeout)
					success = false
				}
			}
			timeout.Stop()
		} else {
			Debug(c, "No worker managers to close")
			success = true
		}
	})

	return success
}

func (c *Consumer) updateFetcher(numStreams int) {
	Infof(c, "Updating fetcher with numStreams = %d", numStreams)
	allPartitionInfos := make([]*partitionTopicInfo, 0)
	Infof(c, "Topic Registry = %s", c.topicRegistry)
	for _, partitionAndInfo := range c.topicRegistry {
		for _, partitionInfo := range partitionAndInfo {
			allPartitionInfos = append(allPartitionInfos, partitionInfo)
		}
	}

	c.fetcher.startConnections(allPartitionInfos, numStreams)
	Infof(c, "Updated fetcher")
}

func (c *Consumer) subscribeForChanges(group string) {
	changes, err := c.config.Coordinator.SubscribeForChanges(group)
	if err != nil {
		panic(err)
	}
	c.shouldUnsubscribe = true

	go func() {
		for {
			select {
			case eventType := <-changes:
				{
					if eventType == BlueGreenRequest {
						blueGreenRequests, err := c.config.Coordinator.GetBlueGreenRequest(group)
						if len(blueGreenRequests) > 0 {
							Info(c, "Blue-green deployment procedure has been requested")
							if err != nil {
								panic(err)
							}
							for requestId, request := range blueGreenRequests {
								go c.handleBlueGreenRequest(requestId, request)
								break
							}
						}
					} else if eventType == Reinitialize {
						err := c.config.Coordinator.RegisterConsumer(c.config.Consumerid, c.config.Groupid, c.topicCount)
						if err != nil {
							panic(err)
						}
					} else {
						go c.rebalance()
					}
				}
			case <-c.unsubscribe:
				{
					return
				}
			}
		}
	}()
}

func (c *Consumer) unsubscribeFromChanges() {
	c.unsubscribe <- true
	c.config.Coordinator.Unsubscribe()
}

func (c *Consumer) rebalance() {
	if !c.isShuttingdown {
		inLock(&c.rebalanceLock, func() {
			success := false
			var stateHash string
			barrierTimeout := c.config.BarrierTimeout
			Infof(c, "rebalance triggered for %s\n", c.config.Consumerid)
			for i := 0; i <= int(c.config.RebalanceMaxRetries) && !success; i++ {
				partitionAssignor := newPartitionAssignor(c.config.PartitionAssignmentStrategy)
				var context *assignmentContext
				var err error
				barrierPassed := false
<<<<<<< HEAD
				timeLimit := time.Now().Add(3 * time.Minute)
=======
				timeLimit := time.Now().Add(3*time.Minute)
>>>>>>> 9193b953
				for !barrierPassed && time.Now().Before(timeLimit) {
					context, err = newAssignmentContext(c.config.Groupid, c.config.Consumerid,
						c.config.ExcludeInternalTopics, c.config.Coordinator)
					if err != nil {
						Errorf(c, "Failed to initialize assignment context: %s", err)
						panic(err)
					}
					barrierSize := len(context.Consumers)
					stateHash = context.hash()

					if c.lastSuccessfulRebalanceHash == stateHash {
						Info(c, "No need in rebalance this time")
						return
					}
					c.releasePartitionOwnership(c.topicRegistry)
					err = c.config.Coordinator.RemoveStateBarrier(c.config.Groupid, fmt.Sprintf("%s-ack", stateHash), string(Rebalance))
					if err != nil {
						Warnf(c, "Failed to remove state barrier %s due to: %s", stateHash, err.Error())
					}
					barrierPassed = c.config.Coordinator.AwaitOnStateBarrier(c.config.Consumerid, c.config.Groupid,
						stateHash, barrierSize, string(Rebalance),
						barrierTimeout)
					if !barrierPassed {
						// If the barrier failed to have consensus remove it.
						err = c.config.Coordinator.RemoveStateBarrier(c.config.Groupid, stateHash, string(Rebalance))
						if err != nil {
							Warnf(c, "Failed to remove state barrier %s due to: %s", stateHash, err.Error())
						}
					}
				}
				if !barrierPassed {
					panic("Could not reach consensus on state barrier.")
				}
				if !barrierPassed {
					panic("Could not reach consensus on state barrier.")
				}

				if tryRebalance(c, context, partitionAssignor) {
					success = true
				} else {
					time.Sleep(c.config.RebalanceBackoff)
				}

				err = c.config.Coordinator.RemoveStateBarrier(c.config.Groupid, stateHash, string(Rebalance))
				if err != nil {
					Warnf(c, "Failed to remove state barrier %s due to: %s", stateHash, err.Error())
				}
				barrierTimeout += c.config.BarrierTimeout
			}
			if !success && !c.isShuttingdown {
				panic(fmt.Sprintf("Failed to rebalance after %d retries", c.config.RebalanceMaxRetries))
			} else {
				c.config.Coordinator.RemoveStateBarrier(c.config.Groupid, fmt.Sprintf("%s-ack", c.lastSuccessfulRebalanceHash), string(Rebalance))
				c.lastSuccessfulRebalanceHash = stateHash
				Info(c, "Rebalance has been successfully completed")
			}
		})
	} else {
		Infof(c, "Rebalance was triggered during consumer '%s' shutdown sequence. Ignoring...", c.config.Consumerid)
	}
}

func tryRebalance(c *Consumer, context *assignmentContext, partitionAssignor assignStrategy) bool {
	partitionOwnershipDecision := partitionAssignor(context)
	topicPartitions := make([]*TopicAndPartition, 0)
	for topicPartition, _ := range partitionOwnershipDecision {
		topicPartitions = append(topicPartitions, &TopicAndPartition{topicPartition.Topic, topicPartition.Partition})
	}

	offsets, err := c.fetchOffsets(topicPartitions)
	if err != nil {
		Errorf(c, "Failed to fetch offsets during rebalance: %s", err)
		return false
	}

	currentTopicRegistry := make(map[string]map[int32]*partitionTopicInfo)

	if c.isShuttingdown {
		Warnf(c, "Aborting consumer '%s' rebalancing, since shutdown sequence started.", c.config.Consumerid)
		return true
	} else {
		for _, topicPartition := range topicPartitions {
			offset := offsets[*topicPartition]
			threadId := partitionOwnershipDecision[*topicPartition]
			c.addPartitionTopicInfo(currentTopicRegistry, topicPartition, offset, threadId)
		}
	}

	if c.reflectPartitionOwnershipDecision(partitionOwnershipDecision) {
		Info(c, "Partition ownership has been successfully reflected")
		barrierPassed := false
		retriesLeft := 3
		stateHash := context.hash()
		barrierSize := len(context.Consumers)
		for !barrierPassed && retriesLeft > 0 {
			barrierPassed = c.config.Coordinator.AwaitOnStateBarrier(c.config.Consumerid, c.config.Groupid,
				fmt.Sprintf("%s-ack", stateHash), barrierSize, string(Rebalance),
				c.config.BarrierTimeout)
			retriesLeft--
		}

		if !barrierPassed {
			return false
		}

		c.topicRegistry = currentTopicRegistry
		Infof(c, "Trying to reinitialize fetchers and workers")
		c.initFetchersAndWorkers(context)
		Infof(c, "Fetchers and workers have been successfully reinitialized")
	} else {
		Errorf(c, "Failed to reflect partition ownership during rebalance")
		return false
	}

	return true
}

func (c *Consumer) initFetchersAndWorkers(assignmentContext *assignmentContext) {
	switch topicCount := assignmentContext.MyTopicToNumStreams.(type) {
	case *StaticTopicsToNumStreams:
		{
			c.topicCount = topicCount
			var numStreams int
			for _, v := range c.topicCount.GetConsumerThreadIdsPerTopic() {
				numStreams = len(v)
				break
			}
			Infof(c, "Trying to update fetcher")
			c.updateFetcher(numStreams)
		}
	case *WildcardTopicsToNumStreams:
		{
			c.topicCount = topicCount
			c.updateFetcher(topicCount.NumStreams)
		}
	}
	Infof(c, "Fetcher has been updated %s", assignmentContext)
	c.initializeWorkerManagers()

	Infof(c, "Restarted streams")
	c.connectChannels <- true
}

func (c *Consumer) fetchOffsets(topicPartitions []*TopicAndPartition) (map[TopicAndPartition]int64, error) {
	offsets := make(map[TopicAndPartition]int64)
	for _, topicPartition := range topicPartitions {
		offset, err := c.config.OffsetStorage.GetOffset(c.config.Groupid, topicPartition.Topic, topicPartition.Partition)
		if err != nil {
			return nil, err
		} else {
			offsets[*topicPartition] = offset
		}
	}

	return offsets, nil
}

func (c *Consumer) addPartitionTopicInfo(currenttopicRegistry map[string]map[int32]*partitionTopicInfo,
	topicPartition *TopicAndPartition, offset int64,
	consumerThreadId ConsumerThreadId) {
	if Logger.IsAllowed(TraceLevel) {
		Tracef(c, "Adding partitionTopicInfo: %v \n %s", currenttopicRegistry, topicPartition)
	}
	partTopicInfoMap, exists := currenttopicRegistry[topicPartition.Topic]
	if !exists {
		partTopicInfoMap = make(map[int32]*partitionTopicInfo)
		currenttopicRegistry[topicPartition.Topic] = partTopicInfoMap
	}

	buffer := c.topicPartitionsAndBuffers[*topicPartition]
	if buffer == nil {
		buffer = newMessageBuffer(*topicPartition, make(chan []*Message, c.config.QueuedMaxMessages), c.config)
		c.topicPartitionsAndBuffers[*topicPartition] = buffer
	}

	partTopicInfo := &partitionTopicInfo{
		Topic:         topicPartition.Topic,
		Partition:     topicPartition.Partition,
		Buffer:        buffer,
		FetchedOffset: offset,
	}

	partTopicInfoMap[topicPartition.Partition] = partTopicInfo
}

func (c *Consumer) reflectPartitionOwnershipDecision(partitionOwnershipDecision map[TopicAndPartition]ConsumerThreadId) bool {
	Infof(c, "Consumer is trying to reflect partition ownership decision: %v\n", partitionOwnershipDecision)
	successfullyOwnedPartitions := make([]*TopicAndPartition, 0)
	for topicPartition, consumerThreadId := range partitionOwnershipDecision {
		success, err := c.config.Coordinator.ClaimPartitionOwnership(c.config.Groupid, topicPartition.Topic, topicPartition.Partition, consumerThreadId)
		if err != nil {
			panic(err)
		}
		if success {
			Debugf(c, "Consumer successfully claimed partition %d for topic %s", topicPartition.Partition, topicPartition.Topic)
			successfullyOwnedPartitions = append(successfullyOwnedPartitions, &topicPartition)
		} else {
			Warnf(c, "Consumer failed to claim partition %d for topic %s", topicPartition.Partition, topicPartition.Topic)
		}
	}

	if len(partitionOwnershipDecision) > len(successfullyOwnedPartitions) {
		Warnf(c, "Consumer failed to reflect all partitions %d of %d", len(successfullyOwnedPartitions), len(partitionOwnershipDecision))
		for _, topicPartition := range successfullyOwnedPartitions {
			c.config.Coordinator.ReleasePartitionOwnership(c.config.Groupid, topicPartition.Topic, topicPartition.Partition)
		}
		return false
	}

	return true
}

func (c *Consumer) releasePartitionOwnership(localtopicRegistry map[string]map[int32]*partitionTopicInfo) {
	Info(c, "Releasing partition ownership")
	for topic, partitionInfos := range localtopicRegistry {
		for partition, _ := range partitionInfos {
			if err := c.config.Coordinator.ReleasePartitionOwnership(c.config.Groupid, topic, partition); err != nil {
				panic(err)
			}
		}
		delete(localtopicRegistry, topic)
	}
	Info(c, "Successfully released partition ownership")
}

// Returns a state snapshot for this consumer. State snapshot contains a set of metrics splitted by topics and partitions.
func (c *Consumer) StateSnapshot() *StateSnapshot {
	metricsMap := c.metrics.Stats()

	offsetsMap := make(map[string]map[int32]int64)
	for topicAndPartition, workerManager := range c.workerManagers {
		if _, exists := offsetsMap[topicAndPartition.Topic]; !exists {
			offsetsMap[topicAndPartition.Topic] = make(map[int32]int64)
		}

		offsetsMap[topicAndPartition.Topic][topicAndPartition.Partition] = workerManager.GetLargestOffset()
	}

	return &StateSnapshot{
		Metrics: metricsMap,
		Offsets: offsetsMap,
	}
}

func (c *Consumer) Metrics() *ConsumerMetrics {
	return c.metrics
}

func isOffsetInvalid(offset int64) bool {
	return offset <= InvalidOffset
}<|MERGE_RESOLUTION|>--- conflicted
+++ resolved
@@ -654,11 +654,7 @@
 				var context *assignmentContext
 				var err error
 				barrierPassed := false
-<<<<<<< HEAD
 				timeLimit := time.Now().Add(3 * time.Minute)
-=======
-				timeLimit := time.Now().Add(3*time.Minute)
->>>>>>> 9193b953
 				for !barrierPassed && time.Now().Before(timeLimit) {
 					context, err = newAssignmentContext(c.config.Groupid, c.config.Consumerid,
 						c.config.ExcludeInternalTopics, c.config.Coordinator)
@@ -692,9 +688,6 @@
 				if !barrierPassed {
 					panic("Could not reach consensus on state barrier.")
 				}
-				if !barrierPassed {
-					panic("Could not reach consensus on state barrier.")
-				}
 
 				if tryRebalance(c, context, partitionAssignor) {
 					success = true
