--- conflicted
+++ resolved
@@ -78,10 +78,7 @@
 		HandlerOutputChannel: make(chan WorkerResult),
 		TaskTimeout:          taskTimeout,
 	}
-<<<<<<< HEAD
-=======
 	worker.Start()
->>>>>>> 28fba2b2
 	worker.InputChannel <- &TaskAndStrategy{task, goodStrategy}
 
 	result := <-outChannel
@@ -97,10 +94,7 @@
 		HandlerOutputChannel: make(chan WorkerResult),
 		TaskTimeout:          taskTimeout,
 	}
-<<<<<<< HEAD
-=======
 	worker2.Start()
->>>>>>> 28fba2b2
 	worker2.InputChannel <- &TaskAndStrategy{task, failStrategy}
 	result = <-outChannel
 	if result.Success() {
@@ -115,10 +109,7 @@
 		HandlerOutputChannel: make(chan WorkerResult),
 		TaskTimeout:          taskTimeout,
 	}
-<<<<<<< HEAD
-=======
 	worker3.Start()
->>>>>>> 28fba2b2
 	worker3.InputChannel <- &TaskAndStrategy{task, slowStrategy}
 	result = <-outChannel
 	if _, ok := result.(*TimedOutResult); !ok {
